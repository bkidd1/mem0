[build-system]
requires = ["hatchling"]
build-backend = "hatchling.build"

[project]
name = "mem0ai"
version = "0.1.113"
description = "Long-term memory for AI Agents"
authors = [
    { name = "Mem0", email = "founders@mem0.ai" }
]
readme = "README.md"
requires-python = ">=3.9,<4.0"
dependencies = [
    "qdrant-client>=1.9.1",
    "pydantic>=2.7.3",
    "openai>=1.33.0",
    "posthog>=3.5.0",
    "pytz>=2024.1",
    "sqlalchemy>=2.0.31",
]

[project.optional-dependencies]
graph = [
    "langchain-neo4j>=0.4.0",
    "neo4j>=5.23.1",
    "rank-bm25>=0.2.2",
]
vector_stores = [
    "vecs>=0.4.0",
    "chromadb>=0.4.24",
    "weaviate-client>=4.4.0",
    "pinecone<=7.3.0",
    "pinecone-text>=0.10.0",
    "faiss-cpu>=1.7.4",
    "upstash-vector>=0.1.0",
    "azure-search-documents>=11.4.0b8",
    "pymongo>=4.13.2",
<<<<<<< HEAD
    "pymochow>=2.2.9"
=======
    "pymochow>=2.2.9",
>>>>>>> 7484eed4
]
llms = [
    "groq>=0.3.0",
    "together>=0.2.10",
    "litellm>=0.1.0",
    "ollama>=0.1.0",
    "vertexai>=0.1.0",
    "google-generativeai>=0.3.0",
    "google-genai>=1.0.0",
]
extras = [
    "boto3>=1.34.0",
    "langchain-community>=0.0.0",
    "sentence-transformers>=5.0.0",
    "elasticsearch>=8.0.0",
    "opensearch-py>=2.0.0",
    "langchain-memgraph>=0.1.0",
]
test = [
    "pytest>=8.2.2",
    "pytest-mock>=3.14.0",
    "pytest-asyncio>=0.23.7",
]
dev = [
    "ruff>=0.6.5",
    "isort>=5.13.2",
    "pytest>=8.2.2",
]

[tool.hatch.build]
include = [
    "mem0/**/*.py",
]
exclude = [
    "**/*",
    "!mem0/**/*.py",
]

[tool.hatch.build.targets.wheel]
packages = ["mem0"]
only-include = ["mem0"]

[tool.hatch.build.targets.wheel.shared-data]
"README.md" = "README.md"

[tool.hatch.envs.dev_py_3_9]
python = "3.9"
features = [
  "test",
  "graph",
  "vector_stores",
  "llms",
  "extras",
]

[tool.hatch.envs.dev_py_3_10]
python = "3.10"
features = [
  "test",
  "graph",
  "vector_stores",
  "llms",
  "extras",
]

[tool.hatch.envs.dev_py_3_11]
python = "3.11"
features = [
  "test",
  "graph",
  "vector_stores",
  "llms",
  "extras",
]

[tool.hatch.envs.default.scripts]
format = [
    "ruff format",
]
format-check = [
    "ruff format --check",
]
lint = [
    "ruff check",
]
lint-fix = [
    "ruff check --fix",
]
test = [
    "pytest tests/ {args}",
]

[tool.ruff]
line-length = 120
exclude = ["embedchain/", "openmemory/"]<|MERGE_RESOLUTION|>--- conflicted
+++ resolved
@@ -36,11 +36,7 @@
     "upstash-vector>=0.1.0",
     "azure-search-documents>=11.4.0b8",
     "pymongo>=4.13.2",
-<<<<<<< HEAD
-    "pymochow>=2.2.9"
-=======
     "pymochow>=2.2.9",
->>>>>>> 7484eed4
 ]
 llms = [
     "groq>=0.3.0",
