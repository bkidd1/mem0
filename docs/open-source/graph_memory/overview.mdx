---
title: Overview
description: 'Enhance your memory system with graph-based knowledge representation and retrieval'
icon: "database"
iconType: "solid"
---

<Snippet file="paper-release.mdx" />

Mem0 now supports **Graph Memory**.
With Graph Memory, users can now create and utilize complex relationships between pieces of information, allowing for more nuanced and context-aware responses. 
This integration enables users to leverage the strengths of both vector-based and graph-based approaches, resulting in more accurate and comprehensive information retrieval and generation.

<Note>
NodeSDK now supports Graph Memory. 🎉
</Note>

## Installation

To use Mem0 with Graph Memory support, install it using pip:

<CodeGroup>
```bash Python
pip install "mem0ai[graph]"
```

```bash TypeScript
npm install mem0ai
```
</CodeGroup>

This command installs Mem0 along with the necessary dependencies for graph functionality.

Try Graph Memory on Google Colab.
<a target="_blank" href="https://colab.research.google.com/drive/1PfIGVHnliIlG2v8cx0g45TF0US-jRPZ1?usp=sharing">
  <img src="https://colab.research.google.com/assets/colab-badge.svg" alt="Open In Colab"/>
</a>


<iframe
width="100%"
height="400"
src="https://www.youtube.com/embed/u_ZAqNNVtXA"
title="YouTube video player"
frameborder="0"
allow="accelerometer; autoplay; clipboard-write; encrypted-media; gyroscope; picture-in-picture"
allowfullscreen
></iframe>

## Initialize Graph Memory

To initialize Graph Memory you'll need to set up your configuration with graph
store providers. Currently, we support [Neo4j](#initialize-neo4j) and
[Memgraph](#initialize-memgraph) as graph store providers. 


### Initialize Neo4j

You can setup [Neo4j](https://neo4j.com/) locally or use the hosted [Neo4j AuraDB](https://neo4j.com/product/auradb/).

<Note>If you are using Neo4j locally, then you need to install [APOC plugins](https://neo4j.com/labs/apoc/4.1/installation/).</Note>

User can also customize the LLM for Graph Memory from the [Supported LLM list](https://docs.mem0.ai/components/llms/overview) with three levels of configuration:

1. **Main Configuration**: If `llm` is set in the main config, it will be used for all graph operations.
2. **Graph Store Configuration**: If `llm` is set in the graph_store config, it will override the main config `llm` and be used specifically for graph operations.
3. **Default Configuration**: If no custom LLM is set, the default LLM (`gpt-4o-2024-08-06`) will be used for all graph operations.

Here's how you can do it:


<CodeGroup>
```python Python
from mem0 import Memory

config = {
    "graph_store": {
        "provider": "neo4j",
        "config": {
            "url": "neo4j+s://xxx",
            "username": "neo4j",
            "password": "xxx"
        }
    }
}

m = Memory.from_config(config_dict=config)
```

```typescript TypeScript
import { Memory } from "mem0ai/oss";

const config = {
    enableGraph: true,
    graphStore: {
        provider: "neo4j",
        config: {
            url: "neo4j+s://xxx",
            username: "neo4j",
            password: "xxx",
        }
    }
}

const memory = new Memory(config);
```

```python Python (Advanced)
config = {
    "llm": {
        "provider": "openai",
        "config": {
            "model": "gpt-4o",
            "temperature": 0.2,
            "max_tokens": 2000,
        }
    },
    "graph_store": {
        "provider": "neo4j",
        "config": {
            "url": "neo4j+s://xxx",
            "username": "neo4j",
            "password": "xxx"
        },
        "llm" : {
            "provider": "openai",
            "config": {
                "model": "gpt-4o-mini",
                "temperature": 0.0,
            }
        }
    }
}

m = Memory.from_config(config_dict=config)
```

```typescript TypeScript (Advanced)
const config = {
    llm: {
        provider: "openai",
        config: {
            model: "gpt-4o",
            temperature: 0.2,
            max_tokens: 2000,
        }
    },
    enableGraph: true,
    graphStore: {
        provider: "neo4j",
        config: {
            url: "neo4j+s://xxx",
            username: "neo4j",
            password: "xxx",
        },
        llm: {
            provider: "openai",
            config: {
                model: "gpt-4o-mini",
                temperature: 0.0,
            }
        }
    }
}

const memory = new Memory(config);
```
</CodeGroup>

<Note>
If you are using NodeSDK, you need to pass `enableGraph` as `true` in the `config` object.
</Note>

### Initialize Memgraph

Run Memgraph with Docker:

```bash
docker run -p 7687:7687 memgraph/memgraph-mage:latest --schema-info-enabled=True
```

The `--schema-info-enabled` flag is set to `True` for more performant schema
generation.

Additional information can be found on [Memgraph
documentation](https://memgraph.com/docs). 

User can also customize the LLM for Graph Memory from the [Supported LLM list](https://docs.mem0.ai/components/llms/overview) with three levels of configuration:

1. **Main Configuration**: If `llm` is set in the main config, it will be used for all graph operations.
2. **Graph Store Configuration**: If `llm` is set in the graph_store config, it will override the main config `llm` and be used specifically for graph operations.
3. **Default Configuration**: If no custom LLM is set, the default LLM (`gpt-4o-2024-08-06`) will be used for all graph operations.

Here's how you can do it:


<CodeGroup>
```python Python
from mem0 import Memory

config = {
    "graph_store": {
        "provider": "memgraph",
        "config": {
            "url": "bolt://localhost:7687",
            "username": "memgraph",
            "password": "xxx",
        },
    },
}

m = Memory.from_config(config_dict=config)
```

```python Python (Advanced)
config = {
    "embedder": {
        "provider": "openai",
        "config": {"model": "text-embedding-3-large", "embedding_dims": 1536},
    },
    "graph_store": {
        "provider": "memgraph",
        "config": {
            "url": "bolt://localhost:7687",
            "username": "memgraph",
            "password": "xxx"
        }
    }
}

m = Memory.from_config(config_dict=config)
```
</CodeGroup>

## Graph Operations
The Mem0's graph supports the following operations:

### Add Memories

<Note>
<<<<<<< HEAD
Mem0 with Graph Memory supports both "user_id" and "agent_id" parameters. You can use either or both to organize your memories. Use "userId" and "agentId" in NodeSDK.
=======
Mem0 with Graph Memory supports both `user_id` and `agent_id` parameters. You can use either or both to organize your memories. Use `userId` and `agentId` in NodeSDK.
>>>>>>> dd6f6f7a
</Note>

<CodeGroup>
```python Python
# Using only user_id
m.add("I like pizza", user_id="alice")

# Using both user_id and agent_id
m.add("I like pizza", user_id="alice", agent_id="food-assistant")
```

```typescript TypeScript
// Using only userId
memory.add("I like pizza", { userId: "alice" });

// Using both userId and agentId
memory.add("I like pizza", { userId: "alice", agentId: "food-assistant" });
```

```json Output
{'message': 'ok'}
```
</CodeGroup>


### Get all memories

<CodeGroup>
```python Python
# Get all memories for a user
m.get_all(user_id="alice")

# Get all memories for a specific agent belonging to a user
m.get_all(user_id="alice", agent_id="food-assistant")
```

```typescript TypeScript
// Get all memories for a user
memory.getAll({ userId: "alice" });

// Get all memories for a specific agent belonging to a user
memory.getAll({ userId: "alice", agentId: "food-assistant" });
```

```json Output
{
    'memories': [
        {
            'id': 'de69f426-0350-4101-9d0e-5055e34976a5',
            'memory': 'Likes pizza',
            'hash': '92128989705eef03ce31c462e198b47d',
            'metadata': None,
            'created_at': '2024-08-20T14:09:27.588719-07:00',
            'updated_at': None,
            'user_id': 'alice',
            'agent_id': 'food-assistant'
        }
    ],
    'entities': [
        {
            'source': 'alice',
            'relationship': 'likes',
            'target': 'pizza'
        }
    ]
}
```
</CodeGroup>

### Search Memories

<CodeGroup>
```python Python
# Search memories for a user
m.search("tell me my name.", user_id="alice")

# Search memories for a specific agent belonging to a user
m.search("tell me my name.", user_id="alice", agent_id="food-assistant")
```

```typescript TypeScript
// Search memories for a user
memory.search("tell me my name.", { userId: "alice" });

// Search memories for a specific agent belonging to a user
memory.search("tell me my name.", { userId: "alice", agentId: "food-assistant" });
```

```json Output
{
    'memories': [
        {
            'id': 'de69f426-0350-4101-9d0e-5055e34976a5',
            'memory': 'Likes pizza',
            'hash': '92128989705eef03ce31c462e198b47d',
            'metadata': None,
            'created_at': '2024-08-20T14:09:27.588719-07:00',
            'updated_at': None,
            'user_id': 'alice',
            'agent_id': 'food-assistant'
        }
    ],
    'entities': [
        {
            'source': 'alice',
            'relationship': 'likes',
            'target': 'pizza'
        }
    ]
}
```
</CodeGroup>


### Delete all Memories

<CodeGroup>
```python Python
# Delete all memories for a user
m.delete_all(user_id="alice")

# Delete all memories for a specific agent belonging to a user
m.delete_all(user_id="alice", agent_id="food-assistant")
```

```typescript TypeScript
// Delete all memories for a user
memory.deleteAll({ userId: "alice" });

// Delete all memories for a specific agent belonging to a user
memory.deleteAll({ userId: "alice", agentId: "food-assistant" });
```
</CodeGroup>

# Example Usage
Here's an example of how to use Mem0's graph operations:

1. First, we'll add some memories for a user named Alice.
2. Then, we'll visualize how the graph evolves as we add more memories.
3. You'll see how entities and relationships are automatically extracted and connected in the graph.

### Add Memories

Below are the steps to add memories and visualize the graph:

<Steps>
  <Step title="Add memory 'I like going to hikes'">

<CodeGroup>
```python Python
m.add("I like going to hikes", user_id="alice123")
```

```typescript TypeScript
memory.add("I like going to hikes", { userId: "alice123" });
```
</CodeGroup>
![Graph Memory Visualization](/images/graph_memory/graph_example1.png)

</Step>
<Step title="Add memory 'I love to play badminton'">

<CodeGroup>
```python Python
m.add("I love to play badminton", user_id="alice123")
```

```typescript TypeScript
memory.add("I love to play badminton", { userId: "alice123" });
```
</CodeGroup>

![Graph Memory Visualization](/images/graph_memory/graph_example2.png)

</Step>

<Step title="Add memory 'I hate playing badminton'">

<CodeGroup>
```python Python
m.add("I hate playing badminton", user_id="alice123")
```

```typescript TypeScript
memory.add("I hate playing badminton", { userId: "alice123" });
```
</CodeGroup>

![Graph Memory Visualization](/images/graph_memory/graph_example3.png)

</Step>

<Step title="Add memory 'My friend name is john and john has a dog named tommy'">

<CodeGroup>
```python Python
m.add("My friend name is john and john has a dog named tommy", user_id="alice123")
```

```typescript TypeScript
memory.add("My friend name is john and john has a dog named tommy", { userId: "alice123" });
```
</CodeGroup>

![Graph Memory Visualization](/images/graph_memory/graph_example4.png)

</Step>

<Step title="Add memory 'My name is Alice'">

<CodeGroup>
```python Python
m.add("My name is Alice", user_id="alice123")
```

```typescript TypeScript
memory.add("My name is Alice", { userId: "alice123" });
```
</CodeGroup>

![Graph Memory Visualization](/images/graph_memory/graph_example5.png)

</Step>

<Step title="Add memory 'John loves to hike and Harry loves to hike as well'">

<CodeGroup>
```python Python
m.add("John loves to hike and Harry loves to hike as well", user_id="alice123")
```

```typescript TypeScript
memory.add("John loves to hike and Harry loves to hike as well", { userId: "alice123" });
```
</CodeGroup>

![Graph Memory Visualization](/images/graph_memory/graph_example6.png)

</Step>

<Step title="Add memory 'My friend peter is the spiderman'">

<CodeGroup>
```python Python
m.add("My friend peter is the spiderman", user_id="alice123")
```

```typescript TypeScript
memory.add("My friend peter is the spiderman", { userId: "alice123" });
```
</CodeGroup>

![Graph Memory Visualization](/images/graph_memory/graph_example7.png)

</Step>

</Steps>


### Search Memories

<CodeGroup>
```python Python
m.search("What is my name?", user_id="alice123")
```

```typescript TypeScript
memory.search("What is my name?", { userId: "alice123" });
```

```json Output
{
    'memories': [...],
    'entities': [
        {'source': 'alice123', 'relation': 'dislikes_playing','destination': 'badminton'},
        {'source': 'alice123', 'relation': 'friend', 'destination': 'peter'},
        {'source': 'alice123', 'relation': 'friend', 'destination': 'john'},
        {'source': 'alice123', 'relation': 'has_name', 'destination': 'alice'},
        {'source': 'alice123', 'relation': 'likes', 'destination': 'hiking'}
    ]
}
```
</CodeGroup>

Below graph visualization shows what nodes and relationships are fetched from the graph for the provided query.

![Graph Memory Visualization](/images/graph_memory/graph_example8.png)

<CodeGroup>
```python Python
m.search("Who is spiderman?", user_id="alice123")
```

```typescript TypeScript
memory.search("Who is spiderman?", { userId: "alice123" });
```

```json Output
{
    'memories': [...],
    'entities': [
        {'source': 'peter', 'relation': 'identity','destination': 'spiderman'}
    ]
}
```
</CodeGroup>

![Graph Memory Visualization](/images/graph_memory/graph_example9.png)

> **Note:** The Graph Memory implementation is not standalone. You will be adding/retrieving memories to the vector store and the graph store simultaneously.

## Using Multiple Agents with Graph Memory

<<<<<<< HEAD
When working with multiple agents, you can use the "agent_id" parameter to organize memories by both user and agent. This allows you to:
=======
When working with multiple agents, you can use the `agent_id` parameter to organize memories by both user and agent. This allows you to:
>>>>>>> dd6f6f7a

1. Create agent-specific knowledge graphs
2. Share common knowledge between agents
3. Isolate sensitive or specialized information to specific agents

### Example: Multi-Agent Setup

<CodeGroup>
```python Python
# Add memories for different agents
m.add("I prefer Italian cuisine", user_id="bob", agent_id="food-assistant")
m.add("I'm allergic to peanuts", user_id="bob", agent_id="health-assistant")
m.add("I live in Seattle", user_id="bob")  # Shared across all agents

# Search within specific agent context
food_preferences = m.search("What food do I like?", user_id="bob", agent_id="food-assistant")
health_info = m.search("What are my allergies?", user_id="bob", agent_id="health-assistant")
location = m.search("Where do I live?", user_id="bob")  # Searches across all agents
```

```typescript TypeScript
// Add memories for different agents
memory.add("I prefer Italian cuisine", { userId: "bob", agentId: "food-assistant" });
memory.add("I'm allergic to peanuts", { userId: "bob", agentId: "health-assistant" });
memory.add("I live in Seattle", { userId: "bob" });  // Shared across all agents

// Search within specific agent context
const foodPreferences = memory.search("What food do I like?", { userId: "bob", agentId: "food-assistant" });
const healthInfo = memory.search("What are my allergies?", { userId: "bob", agentId: "health-assistant" });
const location = memory.search("Where do I live?", { userId: "bob" });  // Searches across all agents
```
</CodeGroup>

If you want to use a managed version of Mem0, please check out [Mem0](https://mem0.dev/pd). If you have any questions, please feel free to reach out to us using one of the following methods:

<Snippet file="get-help.mdx" /><|MERGE_RESOLUTION|>--- conflicted
+++ resolved
@@ -238,11 +238,7 @@
 ### Add Memories
 
 <Note>
-<<<<<<< HEAD
 Mem0 with Graph Memory supports both "user_id" and "agent_id" parameters. You can use either or both to organize your memories. Use "userId" and "agentId" in NodeSDK.
-=======
-Mem0 with Graph Memory supports both `user_id` and `agent_id` parameters. You can use either or both to organize your memories. Use `userId` and `agentId` in NodeSDK.
->>>>>>> dd6f6f7a
 </Note>
 
 <CodeGroup>
@@ -556,11 +552,9 @@
 
 ## Using Multiple Agents with Graph Memory
 
-<<<<<<< HEAD
+
 When working with multiple agents, you can use the "agent_id" parameter to organize memories by both user and agent. This allows you to:
-=======
-When working with multiple agents, you can use the `agent_id` parameter to organize memories by both user and agent. This allows you to:
->>>>>>> dd6f6f7a
+
 
 1. Create agent-specific knowledge graphs
 2. Share common knowledge between agents
